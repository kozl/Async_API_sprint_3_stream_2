import re
from functools import lru_cache
from typing import Optional, List, Dict
from uuid import UUID
from enum import Enum
from collections import OrderedDict

from aioredis import Redis
from elasticsearch import AsyncElasticsearch
from pydantic import BaseModel
from starlette.datastructures import QueryParams
from fastapi import Depends


from db.elastic import get_elastic
from db.redis import get_redis
from cache.redis import RedisCache
from models.film import Film

<<<<<<< HEAD
DEFAULT_LIST_SIZE = 1000
FILMS_INDEX = 'movies'


class Roles(Enum):
    ACTOR = 'actors'
    DIRECTOR = 'directors'
    WRITER = 'writers'
=======
FILM_CACHE_EXPIRE_IN_SECONDS = 60 * 5  # 5 минут
>>>>>>> 46863eaf


class SortOrder(Enum):
    ASC = 'asc'
    DESC = 'desc'


class FilterByAttr(Enum):
    GENRE = 'genre'
    ACTOR = 'actor'
    DIRECTOR = 'director'
    WRITER = 'writer'


class SortBy(BaseModel):
    attr: str
    order: SortOrder

    @classmethod
    def from_param(cls, param: Optional[str]):
        """
        Парсит параметр, переданный в query и возвращает SortBy.
        По-умолчанию сортирует по рейтингу в порядке убывания.
        """
        if param is None:
            return cls.construct(attr='imdb_rating', order=SortOrder.DESC)
        order = SortOrder.DESC
        if param.startswith('+'):
            order = SortOrder.ASC
        return cls.construct(attr=param[1:], order=order)


class FilterBy(BaseModel):
    attr: FilterByAttr
    value: str

    @classmethod
    def from_query(cls, query: QueryParams):
        """
        Парсит набор query параметров и возвращает FilterBy либо None.
        """
        for k, v in query.items():
            if k.startswith('filter'):
                match = re.match('filter\[(.+)\]', k)  # noqa: W605
                if match:
                    return cls.construct(attr=match[1], value=v)
        return None


def films_keybuilder(film_id: UUID) -> str:
    return f'film:{str(film_id)}'


def _build_filter_query(filter_by: FilterBy) -> Dict:
    """
    Формирует поисковый запрос для фильтрации по аттрибутам фильма
    """
    path = 'actors'
    if filter_by.attr == FilterByAttr.GENRE.value:
        path = 'genres'
    elif filter_by.attr == FilterByAttr.ACTOR.value:
        path = 'actors'
    elif filter_by.attr == FilterByAttr.DIRECTOR.value:
        path = 'directors'
    elif filter_by.attr == FilterByAttr.WRITER.value:
        path = 'writers'
    return {
        'query': {
            'nested': {
                'path': path,
                'query': {
                    'match': {f'{path}.id': filter_by.value}
                }
            }
        }
    }


def _build_person_role_query(person_id: UUID) -> List:
    result = []
    for role in Roles:
        result.append({})
        result.append(
            {
                'query': {
                    'nested': {
                        'path': role.value,
                        'query': {
                            'match': {f'{role.value}.id': person_id}
                        }
                    }
                }
            })

    return result


class FilmService:

    def __init__(self, cache: RedisCache, elastic: AsyncElasticsearch):
        self.cache = cache
        self.elastic = elastic

    async def get_by_id(self, film_id: UUID) -> Optional[Film]:
        """
        Возвращает объект фильма. Он опционален, так как
        фильм может отсутствовать в базе
        """
        data = await self.cache.get(film_id)
        if data:
            return Film.parse_raw(data)

        docs = await self._es_get_by_ids([film_id, ])
        if not docs:
            return None
        film = Film(**docs[0])
        await self.cache.put(film.id, film.json())

        return film

    async def list(self,
                   page_number: int,
                   page_size: int,
                   sort_by: Optional[SortBy] = None,
                   filter_by: Optional[FilterBy] = None,) -> List[Film]:
        """
        Возвращает все фильмы.
        """
<<<<<<< HEAD
        # получаем только ID фильмов
        film_ids = await self._es_get_all(sort_by, filter_by)
        # OrderedDict позволяет сохранить исходный порядок сортировки
        films = OrderedDict.fromkeys(film_ids, None)

        # проверяем есть ли полученные фильмы в кеше по их ID
        for film_id in films.keys():
            data = await self.cache.get(film_id)
            if data:
                films[film_id] = Film.parse_raw(data)

=======
        limit = page_size
        offset = page_size * (page_number - 1)
        film_ids = await self._list_film_ids_from_elastic(offset, limit, sort_by, filter_by)
        not_found = []
        result = []
        for film_id in film_ids:
            film = await self._film_from_cache(film_id)
            if not film:
                not_found.append(film_id)
            else:
                result.append(film)
>>>>>>> 46863eaf
        # не найденные в кеше фильмы запрашиваем в эластике и кладём в кеш
        not_found = [film_id for film_id in films.keys()
                     if films[film_id] is None]
        if not_found:
            docs = await self._es_get_by_ids(not_found)
            for doc in docs:
                film = Film(**doc)
                await self.cache.put(film.id, film.json())
                films[film.id] = film
        return list(films.values())

    async def get_by_person_id(self, person_id: UUID) -> Dict[Roles, List[UUID]]:
        film_by_role = await self._es_get_by_person(person_id)
        return film_by_role

    async def _es_get_by_ids(self, film_ids: List[UUID]) -> List[dict]:
        """
        Получает фильмы из elasticsearch по списку id
        """
        doc_ids = [{'_id': film_id} for film_id in film_ids]
        resp = await self.elastic.mget(index=FILMS_INDEX, body={'docs': doc_ids})
        docs = [doc['_source'] for doc in resp['docs']]
        return docs

<<<<<<< HEAD
    async def _es_get_all(self,
                          sort_by: Optional[SortBy] = None,
                          filter_by: Optional[FilterBy] = None) -> List[UUID]:
=======
    async def _list_film_ids_from_elastic(self,
                                          offset: int,
                                          limit: int,
                                          sort_by: Optional[SortBy] = None,
                                          filter_by: Optional[FilterBy] = None) -> List[UUID]:
>>>>>>> 46863eaf
        """
        Возвращает список id фильмов из elasticsearch с учётом сортировки и фильтрации
        """
        params = {"_source": False, "size": limit, "from": offset}
        if sort_by:
            params.update({'sort': f'{sort_by.attr}:{sort_by.order.value}'})
        body = None
        if filter_by:
            body = _build_filter_query(filter_by)
        docs = await self.elastic.search(index=FILMS_INDEX, params=params, body=body)
        ids = [UUID(doc['_id']) for doc in docs['hits']['hits']]
        return ids

    async def _es_get_by_person(self, person_id: UUID) -> Dict[Roles, List[UUID]]:
        """
        Возвращает список id фильмов из elasticsearch в которых участовала
        указанная персона
        """
        body = _build_person_role_query(person_id)
        docs = await self.elastic.msearch(index=FILMS_INDEX, body=body)
        actor, writer, director = docs['responses']
        films = {}
        films[Roles.ACTOR.value] = [UUID(doc['_id'])
                                    for doc in actor['hits']['hits']]
        films[Roles.WRITER.value] = [UUID(doc['_id'])
                                     for doc in writer['hits']['hits']]
        films[Roles.DIRECTOR.value] = [UUID(doc['_id'])
                                       for doc in director['hits']['hits']]
        return films


@lru_cache()
def get_film_service(
        redis: Redis = Depends(get_redis),
        elastic: AsyncElasticsearch = Depends(get_elastic),
) -> FilmService:
    return FilmService(RedisCache(redis=redis,
                                  keybuilder=films_keybuilder),
                       elastic)<|MERGE_RESOLUTION|>--- conflicted
+++ resolved
@@ -17,7 +17,6 @@
 from cache.redis import RedisCache
 from models.film import Film
 
-<<<<<<< HEAD
 DEFAULT_LIST_SIZE = 1000
 FILMS_INDEX = 'movies'
 
@@ -26,9 +25,6 @@
     ACTOR = 'actors'
     DIRECTOR = 'directors'
     WRITER = 'writers'
-=======
-FILM_CACHE_EXPIRE_IN_SECONDS = 60 * 5  # 5 минут
->>>>>>> 46863eaf
 
 
 class SortOrder(Enum):
@@ -157,9 +153,10 @@
         """
         Возвращает все фильмы.
         """
-<<<<<<< HEAD
         # получаем только ID фильмов
-        film_ids = await self._es_get_all(sort_by, filter_by)
+        limit = page_size
+        offset = page_size * (page_number - 1)
+        film_ids = await self._es_get_all(offset, limit, sort_by, filter_by)
         # OrderedDict позволяет сохранить исходный порядок сортировки
         films = OrderedDict.fromkeys(film_ids, None)
 
@@ -169,19 +166,6 @@
             if data:
                 films[film_id] = Film.parse_raw(data)
 
-=======
-        limit = page_size
-        offset = page_size * (page_number - 1)
-        film_ids = await self._list_film_ids_from_elastic(offset, limit, sort_by, filter_by)
-        not_found = []
-        result = []
-        for film_id in film_ids:
-            film = await self._film_from_cache(film_id)
-            if not film:
-                not_found.append(film_id)
-            else:
-                result.append(film)
->>>>>>> 46863eaf
         # не найденные в кеше фильмы запрашиваем в эластике и кладём в кеш
         not_found = [film_id for film_id in films.keys()
                      if films[film_id] is None]
@@ -206,17 +190,11 @@
         docs = [doc['_source'] for doc in resp['docs']]
         return docs
 
-<<<<<<< HEAD
     async def _es_get_all(self,
+                          offset: int,
+                          limit: int,
                           sort_by: Optional[SortBy] = None,
                           filter_by: Optional[FilterBy] = None) -> List[UUID]:
-=======
-    async def _list_film_ids_from_elastic(self,
-                                          offset: int,
-                                          limit: int,
-                                          sort_by: Optional[SortBy] = None,
-                                          filter_by: Optional[FilterBy] = None) -> List[UUID]:
->>>>>>> 46863eaf
         """
         Возвращает список id фильмов из elasticsearch с учётом сортировки и фильтрации
         """
